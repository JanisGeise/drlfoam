""" Example training script.
"""
import sys
import argparse

from glob import glob
from time import time
from os.path import join
from torch import manual_seed
from shutil import copytree, rmtree
from os import makedirs, chdir, environ, system, getcwd

BASE_PATH = environ.get("DRL_BASE", "")
sys.path.insert(0, BASE_PATH)

from drlfoam.agent import PPOAgent
from drlfoam.environment import RotatingCylinder2D
from drlfoam.execution import LocalBuffer, SlurmBuffer, SlurmConfig

from examples.get_number_of_probes import get_number_of_probes
from drlfoam.environment.env_model_rotating_cylinder import *


def print_statistics(actions, rewards):
    rt = [r.mean().item() for r in rewards]
    at_mean = [a.mean().item() for a in actions]
    at_std = [a.std().item() for a in actions]
    print("Reward mean/min/max: ", sum(rt)/len(rt), min(rt), max(rt))
    print("Mean action mean/min/max: ", sum(at_mean) /
          len(at_mean), min(at_mean), max(at_mean))
    print("Std. action mean/min/max: ", sum(at_std) /
          len(at_std), min(at_std), max(at_std))


def parseArguments():
    ag = argparse.ArgumentParser()
    ag.add_argument("-o", "--output", required=False, default="test_training", type=str,
                    help="Where to run the training.")
    ag.add_argument("-e", "--environment", required=False, default="local", type=str,
                    help="Use 'local' for local and 'slurm' for cluster execution.")
    ag.add_argument("-i", "--iter", required=False, default=20, type=int,
                    help="Number of training episodes.")
    ag.add_argument("-r", "--runners", required=False, default=4, type=int,
                    help="Number of runners for parallel execution.")
    ag.add_argument("-b", "--buffer", required=False, default=8, type=int,
                    help="Reply buffer size.")
    ag.add_argument("-f", "--finish", required=False, default=8.0, type=float,
                    help="End time of the simulations.")
    ag.add_argument("-t", "--timeout", required=False, default=1e15, type=int,
                    help="Maximum allowed runtime of a single simulation in seconds.")
<<<<<<< HEAD
    ag.add_argument("-s", "--seed", required=False, default=0, type=int,
                    help="seed value for torch")
=======
    ag.add_argument("-c", "--checkpoint", required=False, default="", type=str,
                    help="Load training state from checkpoint file.")
>>>>>>> 5da1c0f6
    args = ag.parse_args()
    return args


def main(args):
    # settings
    training_path = args.output
    episodes = args.iter
    buffer_size = args.buffer
    n_runners = args.runners
    end_time = args.finish
    executer = args.environment
    timeout = args.timeout
    checkpoint_file = args.checkpoint

    # ensure reproducibility
    manual_seed(args.seed)

    # create a directory for training
    makedirs(training_path, exist_ok=True)

    # get number of probes defined in the control dict and init env. correctly
    n_probes = get_number_of_probes(getcwd())

    # make a copy of the base environment
    copytree(join(BASE_PATH, "openfoam", "test_cases", "rotatingCylinder2D"),
             join(training_path, "base"), dirs_exist_ok=True)
    env = RotatingCylinder2D(n_probes=n_probes)
    env.path = join(training_path, "base")

    # if debug active -> add execution of bashrc to Allrun scripts, because otherwise the path to openFOAM is not set
    if hasattr(args, "debug"):
        args.set_openfoam_bashrc(path=env.path)
        n_input_time_steps = args.n_input_time_steps
    else:
        n_input_time_steps = 30

    # create buffer
    if executer == "local":
        buffer = LocalBuffer(training_path, env, buffer_size, n_runners, timeout=timeout)
    elif executer == "slurm":
        # Typical Slurm configs for TU Braunschweig cluster
        config = SlurmConfig(
            n_tasks=2, n_nodes=1, partition="standard", time="00:30:00",
            modules=["singularity/latest", "mpi/openmpi/4.1.1/gcc"]
        )
        """
        # for AWS
        config = SlurmConfig(n_tasks=2, n_nodes=1, partition="c6i", time="00:30:00", modules=["openmpi/4.1.1"],
                             commands=["source /fsx/OpenFOAM/OpenFOAM-v2206/etc/bashrc",
                                       "source /fsx/drlfoam/setup-env"])
        """
        buffer = SlurmBuffer(training_path, env,
                             buffer_size, n_runners, config, timeout=timeout)
    else:
        raise ValueError(
            f"Unknown executer {executer}; available options are 'local' and 'slurm'.")

    # create PPO agent
    agent = PPOAgent(env.n_states, env.n_actions, -
                     env.action_bounds, env.action_bounds)

<<<<<<< HEAD
    # len_traj = length of the trajectory, assuming constant sample rate of 100 Hz (default value)
    # NOTE: at Re != 100, the parameter len_traj needs to be adjusted accordingly since the simulation is only run to
    # the same dimensionless time but here the pysical time is required, e.g. 5*int(...) for Re = 500
    len_traj, obs_cfd, n_models = 1 * int(100 * round(end_time - buffer.base_env.start_time, 1)), [], 5
=======
    # load checkpoint if provided
    if checkpoint_file:
        print(f"Loading checkpoint from file {checkpoint_file}")
        agent.load_state(join(training_path, checkpoint_file))
        starting_episode = agent.history["episode"][-1] + 1
        buffer._n_fills = starting_episode
    else:
        starting_episode = 0
        buffer.prepare()

    buffer.base_env.start_time = buffer.base_env.end_time
    buffer.base_env.end_time = end_time
    buffer.reset()
>>>>>>> 5da1c0f6

    # begin training
    start_time = time()
    for e in range(starting_episode, episodes):
        print(f"Start of episode {e}")
        # every 5th episode sample from CFD
        if e == 0 or e % 5 == 0:
            # save path of CFD episodes -> models should be trained with all CFD data available
            obs_cfd.append("".join([training_path + f"/observations_{e}.pkl"]))

            # set episode for save_trajectory() method, because n_fills is now updated only every 5th episode
            if e != 0:
                buffer._n_fills = e

            buffer.fill()
            states, actions, rewards = buffer.observations

            # in 1st episode: CFD data is used to train environment models for 1st time
            if e == 0:
                cl_p_models, cd_models, l, obs = wrapper_train_env_model_ensemble(training_path, obs_cfd, len_traj,
                                                                                  env.n_states, buffer_size, n_models,
                                                                                  n_time_steps=n_input_time_steps)

            # ever 5th episode: models are loaded and re-trained based on CFD data of the current & last CFD episode
            else:
                cl_p_models, cd_models, l, obs = wrapper_train_env_model_ensemble(training_path, obs_cfd, len_traj,
                                                                                  env.n_states, buffer_size, n_models,
                                                                                  load=True,
                                                                                  n_time_steps=n_input_time_steps)

            # save train- and validation losses of the environment models in N_models > 1 (1st model runs different
            # amounts of epochs, ...)
            if n_models == 1:
                pass
            else:
                losses = {"train_loss_cl_p": l[:, 0, 0, :], "train_loss_cd": l[:, 0, 1, :],
                          "val_loss_cl_p": l[:, 1, 0, :], "val_loss_cd": l[:, 1, 1, :]}
                save_trajectories(training_path, e, losses, name="/env_model_loss_")

            # all observations are saved in obs_resorted, so reset buffer
            buffer.reset()

        # fill buffer with trajectories generated by the environment models
        else:
            # generate trajectories from initial states using policy from previous episode, fill model buffer with them
            predicted_traj = fill_buffer_from_models(cl_p_models, cd_models, e, training_path,
                                                     observation=obs, n_probes=env.n_states,
                                                     n_input=n_input_time_steps, len_traj=len_traj,
                                                     buffer_size=buffer_size)

            # if len(predicted_traj) < buffer size -> discard trajectories from models and go back to CFD
            if len(predicted_traj) < buffer_size:
                buffer._n_fills = e
                buffer.fill()
                states, actions, rewards = buffer.observations
                obs_cfd.append("".join([training_path + f"/observations_{e}.pkl"]))

                # re-train environment models to avoid failed trajectories in the next episode
                cl_p_models, cd_models, l, obs = wrapper_train_env_model_ensemble(training_path, obs_cfd, len_traj,
                                                                                  env.n_states, buffer_size, n_models,
                                                                                  load=True, e_re_train=100,
                                                                                  e_re_train_cd=100,
                                                                                  n_time_steps=n_input_time_steps)

            else:
                # save the generated trajectories, for now without model buffer instance
                save_trajectories(training_path, e, predicted_traj)

                # states, actions and rewards required for PPO-training, they are already re-scaled when generated
                states = [predicted_traj[traj]["states"] for traj in range(buffer_size)]
                actions = [predicted_traj[traj]["actions"] for traj in range(buffer_size)]
                rewards = [predicted_traj[traj]["rewards"] for traj in range(buffer_size)]

        # in case no trajectories in CFD converged, use trajectories of the last CFD episodes to train policy network
        if not actions and e >= 5:
            try:
                n_traj = obs["actions"].size()[1]
                traj_n = pt.randint(0, n_traj, size=(buffer_size,))

                # actions and states stored in obs are scaled to interval [0 ,1], so they need to be re-scaled
                actions = [denormalize_data(obs["actions"][:, t.item()], obs["min_max_actions"]) for t in traj_n]
                states = [denormalize_data(obs["states"][:, :, t], obs["min_max_states"]) for t in traj_n]

                # rewards are not scaled to [0, 1] when loading the data since they are not used for env. models
                rewards = [obs["rewards"][:, t.item()] for t in traj_n]

            # if we don't have any trajectories generated within the last 3 CFD episodes, it doesn't make sense to
            # continue with the training
            except IndexError as e:
                print(f"[run_training.py]: {e}, could not find any valid trajectories from the last 3 CFD episodes!"
                      "\nAborting training.")
                exit(0)

        # continue with original PPO-training routine
        print_statistics(actions, rewards)
        agent.update(states, actions, rewards)
        agent.save_state(join(training_path, f"checkpoint.pt"))
        current_policy = agent.trace_policy()
        buffer.update_policy(current_policy)
        current_policy.save(join(training_path, f"policy_trace_{e}.pt"))
        buffer.reset()
    print(f"Training time (s): {time() - start_time}")


class RunTrainingInDebugger:
    """
    class for providing arguments when running script in IDE (e.g. for debugging). The ~/.bashrc is not executed when
    not running the training from terminal, therefore the environment variables need to be set manually in the Allrun
    scripts
    """

    def __init__(self, episodes: int = 2, runners: int = 2, buffer: int = 2, finish: float = 5.0,
                 n_input_time_steps: int = 30, seed: int = 0, timeout: int = 1e15, out_dir: str = "examples/TEST"):
        self.command = ". /usr/lib/openfoam/openfoam2206/etc/bashrc"
        self.output = out_dir
        self.iter = episodes
        self.runners = runners
        self.buffer = buffer
        self.finish = finish
        self.environment = "local"
        self.debug = True
        self.n_input_time_steps = n_input_time_steps
        self.seed = seed
        self.timeout = timeout

    def set_openfoam_bashrc(self, path: str):
        system(f"sed -i '5i # source bashrc for openFOAM for debugging purposes\\n{self.command}' {path}/Allrun.pre")
        system(f"sed -i '4i # source bashrc for openFOAM for debugging purposes\\n{self.command}' {path}/Allrun")


if __name__ == "__main__":
    # option for running the training in IDE, e.g. in debugger
    DEBUG = True

    if not DEBUG:
        main(parseArguments())
        exit(0)

    else:
        # for debugging purposes, set environment variables for the current directory
        environ["DRL_BASE"] = "/home/janis/Hiwi_ISM/results_drlfoam_MB/drlfoam/"
        environ["DRL_TORCH"] = "".join([environ["DRL_BASE"], "libtorch/"])
        environ["DRL_LIBBIN"] = "".join([environ["DRL_BASE"], "/openfoam/libs/"])
        sys.path.insert(0, environ["DRL_BASE"])
        sys.path.insert(0, environ["DRL_TORCH"])
        sys.path.insert(0, environ["DRL_LIBBIN"])

        # set paths to openfoam
        BASE_PATH = environ.get("DRL_BASE", "")
        sys.path.insert(0, BASE_PATH)
        environ["WM_PROJECT_DIR"] = "/usr/lib/openfoam/openfoam2206"
        sys.path.insert(0, environ["WM_PROJECT_DIR"])
        chdir(BASE_PATH)

        # test MB-DRL on local machine
        d_args = RunTrainingInDebugger(episodes=80, runners=4, buffer=4, finish=5, n_input_time_steps=30, seed=0)
        assert d_args.finish > 4, "finish time needs to be > 4s, (the first 4sec are uncontrolled)"
        assert d_args.buffer >= 4, f"buffer needs to >= 4 in order to split trajectories for training and sampling" \
                                   f" initial states"

        # run PPO training
        main(d_args)

        # clean up afterwards
        for dirs in [d for d in glob(d_args.output + "/copy_*")]:
            rmtree(dirs)
        rmtree(d_args.output + "/base")

        try:
            rmtree(d_args.output + "/cd_model")
            rmtree(d_args.output + "/cl_p_model")
            rmtree(d_args.output + "/cl_error_model")
            rmtree(d_args.output + "/cd_error_model")
        except FileNotFoundError:
            print("no directories for environment models found.")<|MERGE_RESOLUTION|>--- conflicted
+++ resolved
@@ -48,13 +48,10 @@
                     help="End time of the simulations.")
     ag.add_argument("-t", "--timeout", required=False, default=1e15, type=int,
                     help="Maximum allowed runtime of a single simulation in seconds.")
-<<<<<<< HEAD
     ag.add_argument("-s", "--seed", required=False, default=0, type=int,
                     help="seed value for torch")
-=======
     ag.add_argument("-c", "--checkpoint", required=False, default="", type=str,
                     help="Load training state from checkpoint file.")
->>>>>>> 5da1c0f6
     args = ag.parse_args()
     return args
 
@@ -117,12 +114,6 @@
     agent = PPOAgent(env.n_states, env.n_actions, -
                      env.action_bounds, env.action_bounds)
 
-<<<<<<< HEAD
-    # len_traj = length of the trajectory, assuming constant sample rate of 100 Hz (default value)
-    # NOTE: at Re != 100, the parameter len_traj needs to be adjusted accordingly since the simulation is only run to
-    # the same dimensionless time but here the pysical time is required, e.g. 5*int(...) for Re = 500
-    len_traj, obs_cfd, n_models = 1 * int(100 * round(end_time - buffer.base_env.start_time, 1)), [], 5
-=======
     # load checkpoint if provided
     if checkpoint_file:
         print(f"Loading checkpoint from file {checkpoint_file}")
@@ -136,7 +127,11 @@
     buffer.base_env.start_time = buffer.base_env.end_time
     buffer.base_env.end_time = end_time
     buffer.reset()
->>>>>>> 5da1c0f6
+
+    # len_traj = length of the trajectory, assuming constant sample rate of 100 Hz (default value)
+    # NOTE: at Re != 100, the parameter len_traj needs to be adjusted accordingly since the simulation is only run to
+    # the same dimensionless time but here the pysical time is required, e.g. 5*int(...) for Re = 500
+    len_traj, obs_cfd, n_models = 1 * int(100 * round(end_time - buffer.base_env.start_time, 1)), [], 5
 
     # begin training
     start_time = time()
@@ -261,6 +256,7 @@
         self.n_input_time_steps = n_input_time_steps
         self.seed = seed
         self.timeout = timeout
+        self.checkpoint = False
 
     def set_openfoam_bashrc(self, path: str):
         system(f"sed -i '5i # source bashrc for openFOAM for debugging purposes\\n{self.command}' {path}/Allrun.pre")
