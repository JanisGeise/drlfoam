--- conflicted
+++ resolved
@@ -39,11 +39,7 @@
 
 
 class RotatingCylinder2D(Environment):
-<<<<<<< HEAD
-    def __init__(self, r1: float = 3.0, r2: float = 0.1, n_probes: int = 12):
-=======
-    def __init__(self, r1: float = 3.0, r2: float = 1.0, r3: float=0.1):
->>>>>>> 5da1c0f6
+    def __init__(self, r1: float = 3.0, r2: float = 1.0, r3: float = 0.1, n_probes: int = 12):
         super(RotatingCylinder2D, self).__init__(
             join(TESTCASE_PATH, "rotatingCylinder2D"), "Allrun.pre",
             "Allrun", "Allclean", 2, n_probes, 1
